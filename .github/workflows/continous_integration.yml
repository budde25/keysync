<<<<<<< HEAD
=======
on:
  workflow_dispatch:
    inputs:
      version:
        description: 'Version to release'
        required: true

>>>>>>> e7fb2552
name: CI

jobs:
  check:
    name: Check
    runs-on: ubuntu-latest
    steps:
      - uses: actions/checkout@v2
      - uses: actions-rs/toolchain@v1
        with:
          profile: minimal
          toolchain: stable
          override: true
      - run: rustup component add rustfmt
      - run: rustup component add clippy
      - uses: actions-rs/cargo@v1
        with:
          command: check
      - uses: actions-rs/cargo@v1
        with:
          command: clippy
          args: -- -D warnings
      - uses: actions-rs/cargo@v1
        with:
          command: fmt
          args: --all -- --check

  test:
    name: Tests
    runs-on: ubuntu-latest
    strategy:
      matrix:
        toolchain: [stable, nightly]
    steps:
      - uses: actions/checkout@v2
      - uses: actions-rs/toolchain@v1
        with:
          profile: minimal
          toolchain: stable
          override: true
      - uses: actions-rs/cargo@v1
        with:
          command: test
  
  dispatch:
    name: Repository dispatch ci passed event
    runs-on: ubuntu-latest
    needs: [test, check]
    steps:
      - uses: peter-evans/repository-dispatch@v1
        with:
          token: ${{ secrets.REPO_ACCESS_TOKEN }}
          event-type: ci-passed
          client-payload: '{"new_version": "${{ inputs.version }}"}'<|MERGE_RESOLUTION|>--- conflicted
+++ resolved
@@ -1,5 +1,3 @@
-<<<<<<< HEAD
-=======
 on:
   workflow_dispatch:
     inputs:
@@ -7,7 +5,6 @@
         description: 'Version to release'
         required: true
 
->>>>>>> e7fb2552
 name: CI
 
 jobs:
